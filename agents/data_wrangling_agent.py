--- conflicted
+++ resolved
@@ -161,45 +161,23 @@
         max_retries: int
         retry_count: int
 
-    # Prompts for different data source types
-    FILE_DATA_PROMPT = PromptTemplate(
-        template="""
-        You are a Data Wrangling Agent. Your job is to write Python code using pandas to process data according to the user's instructions.
-
-        **User Instructions:** {user_instructions}
-
-        **Data Sample (first {n_samples} rows):**
-        {data_sample}
-
-        **Requirements:**
-        1. Write a Python function called `data_wrangler(df)` that takes a pandas DataFrame as input
-        2. Process the data according to the user's instructions
-        3. Return the processed DataFrame
-        4. Use only standard pandas operations
-        5. Handle potential errors gracefully
-        6. Include all necessary imports inside the function
-
-        **Example:**
-        ```python
-        def data_wrangler(df):
-            import pandas as pd
-            import numpy as np
-            
-            # Your data processing logic here
-            result = df.groupby('category').sum()
-            return result
-        ```
-
-        Generate only the Python code for the data_wrangler function:
-        """,
-        input_variables=["user_instructions", "data_sample", "n_samples"]
-    )
-
-    DATABASE_PROMPT = PromptTemplate(
-        template="""
-        You are a SQL Data Wrangling Agent. Your job is to write Python code that executes SQL queries to process database data according to the user's instructions.
-
-<<<<<<< HEAD
+    def recommend_wrangling_steps(state: GraphState):
+        print(format_agent_name(AGENT_NAME))
+        print("    * RECOMMEND WRANGLING STEPS")
+
+        data_raw = state.get("data_raw")
+
+        if isinstance(data_raw, dict):
+            # Single dataset scenario
+            primary_dataset_name = "main"
+            datasets = {primary_dataset_name: data_raw}
+        elif isinstance(data_raw, list) and all(isinstance(item, dict) for item in data_raw):
+            # Multiple datasets scenario
+            datasets = {f"dataset_{i}": d for i, d in enumerate(data_raw, start=1)}
+            primary_dataset_name = "dataset_1"
+        else:
+            raise ValueError("data_raw must be a dict or a list of dicts.")
+
         # Convert all datasets to DataFrames for inspection
         # for name, d in datasets.items():
         #     print(f"Dataset name: {name}")
@@ -212,55 +190,77 @@
             if isinstance(d, dict) and all(not isinstance(v, (list, tuple, pd.Series)) for v in d.values()):
                 d = [d]
             dataframes[name] = pd.DataFrame.from_dict(d)
-=======
-        **User Instructions:** {user_instructions}
->>>>>>> 891f8b88
-
-        **Available Tables:** {table_info}
-
-        **Requirements:**
-        1. Write a Python function called `data_wrangler(connection)` that takes a SQLAlchemy connection as input
-        2. Write SQL queries to process the data according to the user's instructions
-        3. Use pandas.read_sql() to execute queries and return DataFrames
-        4. Return the processed DataFrame
-        5. Handle potential errors gracefully
-        6. Include all necessary imports inside the function
-
-        **Example:**
-        ```python
-        def data_wrangler(connection):
-            import pandas as pd
-            from sqlalchemy import text
-            
-            query = '''
-            SELECT category, SUM(amount) as total_amount
-            FROM sales 
-            GROUP BY category
-            ORDER BY total_amount DESC
-            '''
-            
-            result = pd.read_sql(text(query), connection)
-            return result
-        ```
-
-        Generate only the Python code for the data_wrangler function:
-        """,
-        input_variables=["user_instructions", "table_info"]
-    )
-
-    FIX_CODE_PROMPT = PromptTemplate(
-        template="""
-        You are a debugging expert. The following {function_name} function has an error. Please fix it.
-
-        **Original Code:**
-        ```python
-        {code_snippet}
-        ```
-
-        **Error Message:**
-        {error}
-
-<<<<<<< HEAD
+
+        # Create a summary for all datasets
+        # We'll include a short sample and info for each dataset
+        all_datasets_summary = get_dataframe_summary(dataframes, n_sample=n_samples, skip_stats=True)
+
+        # Join all datasets summaries into one big text block
+        all_datasets_summary_str = "\n\n".join(all_datasets_summary)
+
+        # Prepare the prompt:
+        # We now include summaries for all datasets, not just the primary dataset.
+        # The LLM can then use all this info to recommend steps that consider merging/joining.
+        recommend_steps_prompt = PromptTemplate(
+            template="""
+            You are a Data Wrangling Expert. Given the following data (one or multiple datasets) and user instructions, 
+            recommend a series of numbered steps to wrangle the data based on a user's needs. 
+            
+            You can use any common data wrangling techniques such as joining, reshaping, aggregating, encoding, etc. 
+            
+            If multiple datasets are provided, you may need to recommend how to merge or join them. 
+            
+            Also consider any special transformations requested by the user. If the user instructions 
+            say to do something else or not to do certain steps, follow those instructions.
+            
+            User instructions:
+            {user_instructions}
+
+            Previously Recommended Steps (if any):
+            {recommended_steps}
+
+            Below are summaries of all datasets provided:
+            {all_datasets_summary}
+
+            Return steps as a numbered list. You can return short code snippets to demonstrate actions. But do not return a fully coded solution. The code will be generated separately by a Coding Agent.
+            
+            Avoid these:
+            1. Do not include steps to save files.
+            2. Do not include unrelated user instructions that are not related to the data wrangling.
+            """,
+            input_variables=["user_instructions", "recommended_steps", "all_datasets_summary"]
+        )
+
+        steps_agent = recommend_steps_prompt | llm
+        recommended_steps = steps_agent.invoke({
+            "user_instructions": state.get("user_instructions"),
+            "recommended_steps": state.get("recommended_steps"),
+            "all_datasets_summary": all_datasets_summary_str,
+        }) 
+
+        return {
+            "recommended_steps": format_recommended_steps(recommended_steps.content.strip(), heading="# Recommended Data Wrangling Steps:"),
+            "all_datasets_summary": all_datasets_summary_str,
+        }
+
+    
+    def create_data_wrangler_code(state: GraphState):
+        if bypass_recommended_steps:
+            print(format_agent_name(AGENT_NAME))
+            
+            data_raw = state.get("data_raw")
+
+            if isinstance(data_raw, dict):
+                # Single dataset scenario
+                primary_dataset_name = "main"
+                datasets = {primary_dataset_name: data_raw}
+            elif isinstance(data_raw, list) and all(isinstance(item, dict) for item in data_raw):
+                # Multiple datasets scenario
+                datasets = {f"dataset_{i}": d for i, d in enumerate(data_raw, start=1)}
+                primary_dataset_name = "dataset_1"
+            else:
+                raise ValueError("data_raw must be a dict or a list of dicts.")
+
             # Convert all datasets to DataFrames for inspection
             # for name, d in datasets.items():
             #     print(f"Dataset name: {name}")
@@ -274,22 +274,17 @@
                 if isinstance(d, dict) and all(not isinstance(v, (list, tuple, pd.Series)) for v in d.values()):
                     d = [d]
                 dataframes[name] = pd.DataFrame.from_dict(d)
-=======
-        **Instructions:**
-        1. Identify and fix the error in the code
-        2. Ensure the function works correctly
-        3. Maintain the same function name and basic structure
-        4. Include all necessary imports inside the function
-        5. Return only the corrected Python code
->>>>>>> 891f8b88
-
-        **Fixed Code:**
-        """,
-        input_variables=["code_snippet", "error", "function_name"]
-    )
-
-    # Node Functions
-    def create_data_wrangler_code(state: GraphState):
+
+            # Create a summary for all datasets
+            # We'll include a short sample and info for each dataset
+            all_datasets_summary = get_dataframe_summary(dataframes, n_sample=n_samples, skip_stats=True)
+
+            # Join all datasets summaries into one big text block
+            all_datasets_summary_str = "\n\n".join(all_datasets_summary)
+        
+        else:
+            all_datasets_summary_str = state.get("all_datasets_summary")
+            
         print("    * CREATE DATA WRANGLER CODE")
         
         user_instructions = state["user_instructions"]
